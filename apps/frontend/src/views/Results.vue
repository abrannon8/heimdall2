--- conflicted
+++ resolved
@@ -3,12 +3,7 @@
     <!-- Topbar content - give it a search bar -->
     <template #topbar-content>
       <v-text-field
-<<<<<<< HEAD
-        v-show="show_search_mobile || !$vuetify.breakpoint.xs"
-        id="results-search"
-=======
         v-show="showSearchMobile || !$vuetify.breakpoint.xs"
->>>>>>> d4fa1853
         ref="search"
         v-model="searchTerm"
         flat
