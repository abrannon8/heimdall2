<template>
  <Base :show-search="true" :title="curr_title">
    <!-- Topbar config - give it a search bar -->
    <template #topbar-content>
      <UploadButton />
    </template>

    <template #main-content>
      <v-container fluid grid-list-md pa-2>
        <v-row justify="space-between">
          <v-col cols="8">
            <div style="position: relative">
              <h1>Results Comparison</h1>
            </div>
          </v-col>
          <v-col cols="4">
            <div class="d-flex flex-nowrap">
              <h4 class="pt-5 pr-1">Sort Results Sets By:</h4>
              <v-select v-model="sortControlSetsBy" :items="compareItems" />
            </div>
          </v-col>
        </v-row>
        <v-tabs v-model="tab" fixed-tabs show-arrows>
          <v-tab key="status" @click="changeTab(0)">
            <v-flex>
              Status by Results File
              <v-icon small>mdi-unfold-more-horizontal</v-icon>
            </v-flex>
          </v-tab>
          <v-tab key="compliance" @click="changeTab(1)">
            <v-flex>
              % Compliance
              <v-icon small>mdi-unfold-more-horizontal</v-icon>
            </v-flex>
          </v-tab>
          <v-tab key="severity" @click="changeTab(2)">
            <v-flex>
              Failed Tests by Severity
              <v-icon small>mdi-unfold-more-horizontal</v-icon>
            </v-flex>
          </v-tab>
        </v-tabs>
        <v-row>
          <v-col cols="12">
            <transition>
              <keep-alive>
                <v-col v-if="tab == 0 && ableTab" cols="12">
                  <v-row dense>
                    <v-sheet color="#303030" class="mx-auto" max-width="100%">
                      <v-slide-group :show-arrows="true" :elevation="0">
                        <v-slide-item
                          v-for="(file, i) in files"
                          :key="i"
                          class="mx-2 my-2"
                        >
                          <v-card class="fill-height">
                            <v-card-title class="justify-center">
                              <div style="text-align: center">
                                <em>{{ i + 1 }}</em>
                                <br />
                                {{ file.filename }}
                                <br />
                                <span>{{ fileTimes[i] }}</span>
                                <TagRow
                                  v-if="file.database_id"
                                  style="max-width: 400px"
                                  :evaluation="toIEvaluation(file)"
                                />
                              </div>
                            </v-card-title>
                            <v-card-actions class="justify-center">
                              <StatusChart
                                :filter="{
                                  fromFile: [file.uniqueId],
                                  omit_overlayed_controls: true
                                }"
                                :show-compliance="true"
                              />
                            </v-card-actions>
                          </v-card>
                        </v-slide-item>
                      </v-slide-group>
                    </v-sheet>
                  </v-row>
                </v-col>
                <v-col v-else-if="tab == 1 && ableTab" cols="12">
                  <ApexLineChart
                    :series="compliance_series"
                    :categories="fileTimes"
                    :upper-range="100"
                    :title="'Total Compliance'"
                    :y-title="'% Compliance'"
                  />
                </v-col>
                <v-col v-else-if="tab == 2 && ableTab" cols="12">
                  <ApexLineChart
                    :series="line_sev_series"
                    :categories="fileTimes"
                    :upper-range="total_failed + 1"
                    :sev-chart="true"
                    :title="'Failed Tests by Severity'"
                    :y-title="'Tests Failed'"
                  />
                </v-col>
                <v-col v-else cols="12" />
              </keep-alive>
            </transition>
          </v-col>
        </v-row>
        <v-card>
          <v-row no-gutters dense>
            <v-card-title class="mr-auto">Test Results</v-card-title>
            <v-checkbox
              v-model="changedOnly"
              dense
              color="blue"
              class="mr-3"
              label="Display Only Changed Results"
            />
          </v-row>
          <hr />
          <v-row dense>
            <v-col cols="3" sm="2" md="1">
              <br />
              <v-row>
                <v-col cols="8">
                  <div style="text-align: right">
                    <v-btn
                      icon
                      small
                      style="
                        float: left;
                        padding-bottom: 8px;
                        padding-left: 7px;
                      "
                      @click="changeSort"
                    >
                      <v-icon v-if="ascending">mdi-sort-descending</v-icon>
                      <v-icon v-else>mdi-sort-ascending</v-icon>
                    </v-btn>
                    <strong>Test ID</strong>
                  </div>
                </v-col>
                <v-col cols="4">
                  <v-btn icon small style="float: right">
                    <v-icon
                      v-if="files.length > num_shown_files"
                      :disabled="startIndex == 0"
                      @click="scroll_left"
                      >mdi-arrow-left</v-icon
                    >
                  </v-btn>
                </v-col>
              </v-row>
            </v-col>
            <ProfileRow
              v-for="i in num_shown_files"
              :key="i - 1 + startIndex"
              :name="files[i - 1 + startIndex].filename"
              :start-time="fileTimes[i - 1]"
              :index="i + startIndex"
              :show-index="files.length > num_shown_files"
            />
            <v-col cols="1">
              <br />
              <v-row>
                <v-col cols="12">
                  <v-btn icon small>
                    <v-icon
                      v-if="files.length > num_shown_files"
                      :disabled="startIndex >= files.length - num_shown_files"
                      @click="scroll_right"
                      >mdi-arrow-right</v-icon
                    >
                  </v-btn>
                </v-col>
              </v-row>
            </v-col>
          </v-row>
          <v-divider dark />
          <CompareRow
            v-for="[control_id, control_set] in show_sets"
            :key="control_id"
            :file-ids="visible_row_ids"
            :control-id="control_id"
            :controls="control_set"
            class="my-4"
            :shift="startIndex"
            :expanded="expandedView"
          />
        </v-card>
      </v-container>
    </template>
  </Base>
</template>

<script lang="ts">
import CompareRow from '@/components/cards/comparison/CompareRow.vue';
<<<<<<< HEAD
import UploadButton from '@/components/generic/UploadButton.vue';
import SearchHelpModal from '@/components/global/SearchHelpModal.vue'
import TagRow from '@/components/global/tags/TagRow.vue'

import {Filter, FilteredDataModule} from '@/store/data_filters';
import {ControlStatus} from 'inspecjs';
import {SeverityCountModule} from '@/store/severity_counts';

import {compareCompletedControlCount, compareCompletedControlPercent, compareCompliance, compareControlCount, compareExecutionTimes, compare_times, ComparisonContext, ControlSeries, get_eval_start_time} from '@/utilities/delta_util';
import {Category} from '@/components/generic/ApexPieChart.vue';
import {StatusCountModule} from '@/store/status_counts';
import ProfileRow from '@/components/cards/comparison/ProfileRow.vue';
import StatusChart from '@/components/cards/StatusChart.vue';
import {EvaluationFile, FileID, ProfileFile, SourcedContextualizedEvaluation} from '@/store/report_intake';
import {InspecDataModule} from '@/store/data_store';

=======
import ProfileRow from '@/components/cards/comparison/ProfileRow.vue';
import StatusChart from '@/components/cards/StatusChart.vue';
>>>>>>> b06ade1a
import ApexLineChart, {
  SeriesItem
} from '@/components/generic/ApexLineChart.vue';
import {Category} from '@/components/generic/ApexPieChart.vue';
import UploadButton from '@/components/generic/UploadButton.vue';
import Modal from '@/components/global/Modal.vue';
import SearchHelpModal from '@/components/global/SearchHelpModal.vue';
import TagRow from '@/components/global/tags/TagRow.vue';
import {Filter, FilteredDataModule} from '@/store/data_filters';
import {InspecDataModule} from '@/store/data_store';
import {EvaluationFile, FileID, ProfileFile} from '@/store/report_intake';
import {SeverityCountModule} from '@/store/severity_counts';
import {StatusCountModule} from '@/store/status_counts';
import {
  compare_times,
  ComparisonContext,
  ControlSeries,
  get_eval_start_time
} from '@/utilities/delta_util';
import Base from '@/views/Base.vue';
import {IEvaluation} from '@heimdall/interfaces';
import {ControlStatus} from 'inspecjs';
import _ from 'lodash';
import Vue from 'vue';
import Component from 'vue-class-component';
import {EvaluationModule} from '../store/evaluations';
<<<<<<< HEAD
import {Watch} from 'vue-property-decorator';
=======
import {SearchModule} from '../store/search';
>>>>>>> b06ade1a

@Component({
  components: {
    Base,
    Modal,
    CompareRow,
    ProfileRow,
    StatusChart,
    TagRow,
    ApexLineChart,
    UploadButton,
    SearchHelpModal
  }
})
export default class Compare extends Vue {
  categories: Category<ControlStatus>[] = [
    {
      label: 'Passed',
      value: 'Passed',
      color: 'statusPassed'
    },
    {
      label: 'Failed',
      value: 'Failed',
      color: 'statusFailed'
    },
    {
      label: 'Not Applicable',
      value: 'Not Applicable',
      color: 'statusNotApplicable'
    },
    {
      label: 'Not Reviewed',
      value: 'Not Reviewed',
      color: 'statusNotReviewed'
    },
    {
      label: 'Profile Error',
      value: 'Profile Error',
      color: 'statusProfileError'
    }
  ];

  compareItems = [
    'Run Time',
    'Execution Length',
    'Control Count',
    'Completed Control Count',
    'Completed Control %',
    'Passed Control Count',
    'Compliance (Passed Control %)'
  ]

  sortControlSetsBy = 'Run Time';
  changedOnly = true;
  expandedView = true;
  tab = 0;
  width: number = window.innerWidth;
  startIndex = 0;
  ascending = true;
  chartsOpen = true;
  ableTab = true;
  expansion = 0;


  @Watch('files')
  onChangeFiles() {
    this.getPassthroughFields()
  }

  /** Yields the current two selected reports as an ExecDelta,  */
  get curr_delta(): ComparisonContext {
    const selectedData = FilteredDataModule.evaluations(
      FilteredDataModule.selected_file_ids
    );
    return new ComparisonContext(selectedData);
  }

  /** Yields the control pairings that have changed*/
  get delta_sets(): [string, ControlSeries][] {
    return this.searched_sets.filter(([_id, series]) => {
      const controls = Object.values(series).map(
        (control) => control.root.hdf.status
      );
      // If some of the controls are not equal to the first one then it is changed and should be displayed
      // If the number of controls with information loaded about them is different than the number of files
      // loaded then something has been added/removed and should be displayed.
      return (
        controls.some((control) => control !== controls[0]) ||
        controls.length !== FilteredDataModule.selected_file_ids.length
      );
    });
  }

  get filter(): Filter {
    return {
      status: SearchModule.statusFilter,
      severity: SearchModule.severityFilter,
      fromFile: this.file_filter,
      ids: SearchModule.controlIdSearchTerms,
      titleSearchTerms: SearchModule.titleSearchTerms,
      descriptionSearchTerms: SearchModule.descriptionSearchTerms,
      nistIdFilter: SearchModule.NISTIdFilter,
      searchTerm: SearchModule.freeSearch,
      codeSearchTerms: SearchModule.codeSearchTerms,
      omit_overlayed_controls: true
    };
  }

  // Use the FilteredDataModule to search and filter out keys that do not match
  get searched_sets(): [string, ControlSeries][] {
    const found = FilteredDataModule.controls(this.filter).map(
      (value) => value.data.id
    );
    // Cross-reference the list of keys found above with the keys in the ControlSeriesLookup object
    // Then convert to a list of entries (destructured objects) for ease of use.
    return Object.entries(
      _.pickBy(this.curr_delta.pairings, (_id, key) => found.includes(key))
    );
  }

  get show_sets(): [string, ControlSeries][] {
    const sets: [string, ControlSeries][] = Array.from(
      this.changedOnly ? this.delta_sets : this.searched_sets
    );
    let searchModifier = -1;

    if (this.ascending) {
      searchModifier = 1;
    }
    return sets.sort(
      ([a, _seriesA], [b, _seriesB]) => a.localeCompare(b) * searchModifier
    );
  }

  getPassthroughFields() {
    this.files.forEach((file) => {
      if('passthrough' in file.evaluation.data){
        const passthroughData =  _.get(file.evaluation.data, 'passthrough')
        if (typeof passthroughData === 'object') {
          this.compareItems = this.compareItems
            .concat(Object.keys(passthroughData)
            .filter((key) => this.compareItems.indexOf(`Passthrough Field: ${key}`) === -1)
            .map((key) => `Passthrough Field: ${key}`)
          )
        }
      }
    })
  }

  changeSort(): void {
    this.ascending = !this.ascending;
  }

  changeChartState(): void {
    this.chartsOpen = !this.chartsOpen;
  }

  comparePassthrough(
    a: SourcedContextualizedEvaluation,
    b: SourcedContextualizedEvaluation
  ) {
    const field = this.sortControlSetsBy.split('Passthrough Field: ')[1]
    const aPassthroughField = _.get(a.data, `passthrough.${field}`);
    const bPassthroughField = _.get(b.data, `passthrough.${field}`);
    if(typeof aPassthroughField === typeof bPassthroughField) {
      if(typeof aPassthroughField === 'string') {
        return aPassthroughField.localeCompare(bPassthroughField)
      } else if(typeof aPassthroughField === 'number') {
        return aPassthroughField - bPassthroughField
      } else if(typeof aPassthroughField === 'boolean') {
        return Number(aPassthroughField) - Number(bPassthroughField)
      }
    }

    return 0;
  }


  get statusCols(): number {
    if (this.width < 600) {
      return 12;
    }
    return Math.floor(12 / this.files.length);
  }

  get files(): EvaluationFile[] {
    const fileList = Array.from(
      FilteredDataModule.evaluations(FilteredDataModule.selected_file_ids)
    );

    switch (this.sortControlSetsBy) {
      case 'Run Time':
        fileList.sort(compare_times)
        break;
      case 'Execution Time':
        fileList.sort(compareExecutionTimes)
        break;
      case 'Control Count':
        fileList.sort(compareControlCount)
        break;
      case 'Completed Control Count':
        fileList.sort(compareCompletedControlCount)
        break;
      case 'Completed Control %':
        fileList.sort(compareCompletedControlPercent)
        break;
      case 'Compliance (Passed Control %)':
        fileList.sort(compareCompliance)
        break;
      default:
        if(this.sortControlSetsBy.startsWith('Passthrough Field')) {
          fileList.sort(this.comparePassthrough)
        }
        break;
    }
    return fileList.map((evaluation) => evaluation.from_file);
  }

  // Return the fileIDs for the visible rows in the correct order, so that the CompareRow
  // shows data matching the file headers.
  get visible_row_ids(): FileID[] {
    return this.files
      .map((file) => file.uniqueId)
      .slice(this.startIndex, this.startIndex + this.num_shown_files);
  }

  get sev_series(): number[][] {
    var series = [];
    var lowCounts = [];
    var medCounts = [];
    var highCounts = [];
    var critCounts = [];
    for (const file of this.files) {
      lowCounts.push(
        SeverityCountModule.low({
          fromFile: [file.uniqueId],
          status: ['Failed'],
          omit_overlayed_controls: true
        })
      );
      medCounts.push(
        SeverityCountModule.medium({
          fromFile: [file.uniqueId],
          status: ['Failed'],
          omit_overlayed_controls: true
        })
      );
      highCounts.push(
        SeverityCountModule.high({
          fromFile: [file.uniqueId],
          status: ['Failed'],
          omit_overlayed_controls: true
        })
      );
      critCounts.push(
        SeverityCountModule.critical({
          fromFile: [file.uniqueId],
          status: ['Failed'],
          omit_overlayed_controls: true
        })
      );
    }
    series.push(lowCounts);
    series.push(medCounts);
    series.push(highCounts);
    series.push(critCounts);
    return series;
  }

  get line_sev_series(): SeriesItem[] {
    const series = [];
    const low = {name: 'Failed Low Severity', data: this.sev_series[0]};
    const med = {name: 'Failed Medium Severity', data: this.sev_series[1]};
    const high = {name: 'Failed High Severity', data: this.sev_series[2]};
    const crit = {name: 'Failed Critical Severity', data: this.sev_series[3]};
    series.push(low);
    series.push(med);
    series.push(high);
    series.push(crit);
    return series;
  }

  get compliance_series(): SeriesItem[] {
    var series = [];
    for (const file of this.files) {
      const filter = {fromFile: [file.uniqueId]};
      const passed = StatusCountModule.countOf(filter, 'Passed');
      const total =
        passed +
        StatusCountModule.countOf(filter, 'Failed') +
        StatusCountModule.countOf(filter, 'Profile Error') +
        StatusCountModule.countOf(filter, 'Not Reviewed');
      if (total === 0) {
        series.push(0);
      } else {
        series.push(Math.round((100.0 * passed) / total));
      }
    }
    return [{name: 'Compliance', data: series}];
  }

  get fileTimes(): (string | undefined)[] {
    return this.files.map(
      (file) => get_eval_start_time(file.evaluation) || undefined
    );
  }

  get total_failed(): number {
    if (this.files.length < 1) {
      return 0;
    }
    let highestFailed = 0;
    for (const file of this.files) {
      const filter = {fromFile: [file.uniqueId]};
      const failed = StatusCountModule.countOf(filter, 'Failed');
      if (failed > highestFailed) {
        highestFailed = failed;
      }
    }
    return highestFailed;
  }

  get num_shown_files(): number {
    if (this.files.length > 2) {
      return 2;
    }
    return this.files.length;
  }

  scroll_left() {
    this.startIndex -= 1;
  }

  scroll_right() {
    this.startIndex += 1;
  }

  changeTab(x: number) {
    if (this.tab === x) {
      this.ableTab = !this.ableTab;
    } else {
      this.ableTab = true;
    }
    this.changeChartState();
  }

  /**
   * The title to override with
   */

  get curr_title(): string {
    let returnText = 'Comparison View';
    if (this.file_filter.length === 1) {
      const file = InspecDataModule.allEvaluationFiles.find(
        (f) => f.uniqueId === this.file_filter[0]
      );
      if (file) {
        returnText += ` (${file.filename} selected)`;
      }
    } else {
      returnText += ` (${this.file_filter.length} results selected)`;
    }
    return returnText;
  }

  get file_filter(): FileID[] {
    return FilteredDataModule.selectedEvaluationIds;
  }

  toIEvaluation(file: ProfileFile | EvaluationFile): IEvaluation | undefined {
    return EvaluationModule.evaluationForFile(file);
  }
}
</script>

<style lang="scss" scoped>
.compare-header {
  top: 100px;
}
</style><|MERGE_RESOLUTION|>--- conflicted
+++ resolved
@@ -196,27 +196,8 @@
 
 <script lang="ts">
 import CompareRow from '@/components/cards/comparison/CompareRow.vue';
-<<<<<<< HEAD
-import UploadButton from '@/components/generic/UploadButton.vue';
-import SearchHelpModal from '@/components/global/SearchHelpModal.vue'
-import TagRow from '@/components/global/tags/TagRow.vue'
-
-import {Filter, FilteredDataModule} from '@/store/data_filters';
-import {ControlStatus} from 'inspecjs';
-import {SeverityCountModule} from '@/store/severity_counts';
-
-import {compareCompletedControlCount, compareCompletedControlPercent, compareCompliance, compareControlCount, compareExecutionTimes, compare_times, ComparisonContext, ControlSeries, get_eval_start_time} from '@/utilities/delta_util';
-import {Category} from '@/components/generic/ApexPieChart.vue';
-import {StatusCountModule} from '@/store/status_counts';
 import ProfileRow from '@/components/cards/comparison/ProfileRow.vue';
 import StatusChart from '@/components/cards/StatusChart.vue';
-import {EvaluationFile, FileID, ProfileFile, SourcedContextualizedEvaluation} from '@/store/report_intake';
-import {InspecDataModule} from '@/store/data_store';
-
-=======
-import ProfileRow from '@/components/cards/comparison/ProfileRow.vue';
-import StatusChart from '@/components/cards/StatusChart.vue';
->>>>>>> b06ade1a
 import ApexLineChart, {
   SeriesItem
 } from '@/components/generic/ApexLineChart.vue';
@@ -227,10 +208,20 @@
 import TagRow from '@/components/global/tags/TagRow.vue';
 import {Filter, FilteredDataModule} from '@/store/data_filters';
 import {InspecDataModule} from '@/store/data_store';
-import {EvaluationFile, FileID, ProfileFile} from '@/store/report_intake';
+import {
+  EvaluationFile,
+  FileID,
+  ProfileFile,
+  SourcedContextualizedEvaluation
+} from '@/store/report_intake';
 import {SeverityCountModule} from '@/store/severity_counts';
 import {StatusCountModule} from '@/store/status_counts';
 import {
+  compareCompletedControlCount,
+  compareCompletedControlPercent,
+  compareCompliance,
+  compareControlCount,
+  compareExecutionTimes,
   compare_times,
   ComparisonContext,
   ControlSeries,
@@ -242,12 +233,9 @@
 import _ from 'lodash';
 import Vue from 'vue';
 import Component from 'vue-class-component';
+import {Watch} from 'vue-property-decorator';
 import {EvaluationModule} from '../store/evaluations';
-<<<<<<< HEAD
-import {Watch} from 'vue-property-decorator';
-=======
 import {SearchModule} from '../store/search';
->>>>>>> b06ade1a
 
 @Component({
   components: {
@@ -299,7 +287,7 @@
     'Completed Control %',
     'Passed Control Count',
     'Compliance (Passed Control %)'
-  ]
+  ];
 
   sortControlSetsBy = 'Run Time';
   changedOnly = true;
@@ -312,10 +300,9 @@
   ableTab = true;
   expansion = 0;
 
-
   @Watch('files')
   onChangeFiles() {
-    this.getPassthroughFields()
+    this.getPassthroughFields();
   }
 
   /** Yields the current two selected reports as an ExecDelta,  */
@@ -385,17 +372,20 @@
 
   getPassthroughFields() {
     this.files.forEach((file) => {
-      if('passthrough' in file.evaluation.data){
-        const passthroughData =  _.get(file.evaluation.data, 'passthrough')
+      if ('passthrough' in file.evaluation.data) {
+        const passthroughData = _.get(file.evaluation.data, 'passthrough');
         if (typeof passthroughData === 'object') {
-          this.compareItems = this.compareItems
-            .concat(Object.keys(passthroughData)
-            .filter((key) => this.compareItems.indexOf(`Passthrough Field: ${key}`) === -1)
-            .map((key) => `Passthrough Field: ${key}`)
-          )
+          this.compareItems = this.compareItems.concat(
+            Object.keys(passthroughData)
+              .filter(
+                (key) =>
+                  this.compareItems.indexOf(`Passthrough Field: ${key}`) === -1
+              )
+              .map((key) => `Passthrough Field: ${key}`)
+          );
         }
       }
-    })
+    });
   }
 
   changeSort(): void {
@@ -410,22 +400,21 @@
     a: SourcedContextualizedEvaluation,
     b: SourcedContextualizedEvaluation
   ) {
-    const field = this.sortControlSetsBy.split('Passthrough Field: ')[1]
+    const field = this.sortControlSetsBy.split('Passthrough Field: ')[1];
     const aPassthroughField = _.get(a.data, `passthrough.${field}`);
     const bPassthroughField = _.get(b.data, `passthrough.${field}`);
-    if(typeof aPassthroughField === typeof bPassthroughField) {
-      if(typeof aPassthroughField === 'string') {
-        return aPassthroughField.localeCompare(bPassthroughField)
-      } else if(typeof aPassthroughField === 'number') {
-        return aPassthroughField - bPassthroughField
-      } else if(typeof aPassthroughField === 'boolean') {
-        return Number(aPassthroughField) - Number(bPassthroughField)
+    if (typeof aPassthroughField === typeof bPassthroughField) {
+      if (typeof aPassthroughField === 'string') {
+        return aPassthroughField.localeCompare(bPassthroughField);
+      } else if (typeof aPassthroughField === 'number') {
+        return aPassthroughField - bPassthroughField;
+      } else if (typeof aPassthroughField === 'boolean') {
+        return Number(aPassthroughField) - Number(bPassthroughField);
       }
     }
 
     return 0;
   }
-
 
   get statusCols(): number {
     if (this.width < 600) {
@@ -441,26 +430,26 @@
 
     switch (this.sortControlSetsBy) {
       case 'Run Time':
-        fileList.sort(compare_times)
+        fileList.sort(compare_times);
         break;
       case 'Execution Time':
-        fileList.sort(compareExecutionTimes)
+        fileList.sort(compareExecutionTimes);
         break;
       case 'Control Count':
-        fileList.sort(compareControlCount)
+        fileList.sort(compareControlCount);
         break;
       case 'Completed Control Count':
-        fileList.sort(compareCompletedControlCount)
+        fileList.sort(compareCompletedControlCount);
         break;
       case 'Completed Control %':
-        fileList.sort(compareCompletedControlPercent)
+        fileList.sort(compareCompletedControlPercent);
         break;
       case 'Compliance (Passed Control %)':
-        fileList.sort(compareCompliance)
+        fileList.sort(compareCompliance);
         break;
       default:
-        if(this.sortControlSetsBy.startsWith('Passthrough Field')) {
-          fileList.sort(this.comparePassthrough)
+        if (this.sortControlSetsBy.startsWith('Passthrough Field')) {
+          fileList.sort(this.comparePassthrough);
         }
         break;
     }
