--- conflicted
+++ resolved
@@ -70,7 +70,6 @@
  * @param contextControl The control to search for term in
  */
 function contains_term(
-<<<<<<< HEAD
   contextControl: ContextualizedControl,
   term: string
 ): boolean {
@@ -83,20 +82,6 @@
     asHDF.severity,
     asHDF.status,
     asHDF.finding_details
-=======
-  contextControl: context.ContextualizedControl,
-  term: string
-): boolean {
-  const asHdf = contextControl.root.hdf;
-  // Get our (non-null) searchable data
-  const searchables: string[] = [
-    asHdf.wraps.id,
-    asHdf.wraps.title,
-    asHdf.wraps.code,
-    asHdf.severity,
-    asHdf.status,
-    asHdf.finding_details
->>>>>>> d4fa1853
   ].filter((s) => s !== null) as string[];
 
   // See if any contain term
@@ -347,11 +332,7 @@
       // Filter by nist stuff
       if (filter.treeFilters && filter.treeFilters.length > 0) {
         // Construct a nist control to represent the filter
-<<<<<<< HEAD
-        const control = new NistControl(filter.tree_filters);
-=======
-        const control = new nist.NistControl(filter.treeFilters);
->>>>>>> d4fa1853
+        const control = new NistControl(filter.treeFilters);
 
         controls = controls.filter((c) => {
           // Get an hdf version so we have the fixed nist tags
